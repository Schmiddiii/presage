use std::{
    collections::HashMap,
    sync::{Arc, Mutex, RwLock},
};

use async_trait::async_trait;
use libsignal_service::{
    models::Contact,
    prelude::{
        protocol::{
            Context, Direction, IdentityKey, IdentityKeyPair, IdentityKeyStore, PreKeyRecord,
            PreKeyStore, ProtocolAddress, SessionRecord, SessionStore, SessionStoreExt,
            SignalProtocolError, SignedPreKeyRecord, SignedPreKeyStore,
        },
        Content, Uuid,
    },
<<<<<<< HEAD
    ServiceAddress,
=======
    push_service::DEFAULT_DEVICE_ID,
>>>>>>> f661367c
};
use log::{trace, warn};
use secrets::{SecretBox, SecretVec};

use super::{ConfigStore, ContactsStore, MessageIdentity, StateStore, Thread};
use crate::{manager::Registered, Error, MessageStore};

// - SecretId adds the Default trait to SecretBox<u32>
#[derive(Debug, Clone)]
struct SecretId(SecretBox<u32>);

impl Default for SecretId {
    fn default() -> Self {
        SecretId(SecretBox::new(|s| *s = 0u32))
    }
}

#[derive(Default, Debug, Clone)]
pub struct SecretVolatileConfigStore {
    // `Cell<u8>` cannot be shared between threads safely (part of SecretBox/SecretVec)
    // - therefore wrapped within a Mutex
    // - to be able to derive the Clone trait Arc is needed
    pre_keys_offset_id: Arc<Mutex<SecretId>>,
    next_signed_pre_key_id: Arc<Mutex<SecretId>>,

    pre_keys: Arc<RwLock<HashMap<u32, Mutex<SecretVec<u8>>>>>,
    signed_pre_keys: Arc<RwLock<HashMap<u32, Mutex<SecretVec<u8>>>>>,

    // XXX: we need interior mutability + Sync until we fix the trait definition to use &mut self in libsignal-service
    sessions: Arc<RwLock<HashMap<String, Mutex<SecretVec<u8>>>>>,

    identities: Arc<RwLock<HashMap<ProtocolAddress, Mutex<SecretVec<u8>>>>>,
    registration: Arc<Mutex<Option<SecretVec<u8>>>>,
}
// todo: to erase or zero out secrets passed into the secret store upstream refactoring is necessary,
// parameters for example `id` for `set_pre_keys_offset_id` must be passed as &mut for the secrets crate to zero out the value.

impl SecretVolatileConfigStore {
    fn session_key(&self, addr: &ProtocolAddress) -> String {
        format!("session-{}", addr)
    }

    fn session_prefix(&self, name: &str) -> String {
        format!("session-{}.", name)
    }
}

impl StateStore<Registered> for SecretVolatileConfigStore {
    fn load_state(&self) -> Result<Registered, Error> {
        let d = self.registration.try_lock().expect("poisoned mutex");
        let data = d.as_ref().ok_or(Error::NotYetRegisteredError)?;
        let x = serde_json::from_slice(&*data.borrow()).map_err(Error::from);
        x
    }

    fn save_state(&mut self, state: &Registered) -> Result<(), Error> {
        let mut data = serde_json::to_vec(state)?;
        self.registration = Arc::new(Mutex::new(Some(SecretVec::from(&mut data[..]))));
        Ok(())
    }
}

impl ConfigStore for SecretVolatileConfigStore {
    fn pre_keys_offset_id(&self) -> Result<u32, Error> {
        let d = self.pre_keys_offset_id.try_lock().expect("poisoned mutex");
        let x = *d.0.borrow();
        Ok(x)
    }

    fn set_pre_keys_offset_id(&mut self, id: u32) -> Result<(), Error> {
        let mut d = self.pre_keys_offset_id.try_lock().expect("poisoned mutex");
        *d.0.borrow_mut() = id;
        Ok(())
    }

    fn next_signed_pre_key_id(&self) -> Result<u32, Error> {
        let d = self
            .next_signed_pre_key_id
            .try_lock()
            .expect("poisoned mutex");
        let x = *d.0.borrow();
        Ok(x)
    }

    fn set_next_signed_pre_key_id(&mut self, id: u32) -> Result<(), Error> {
        let mut d = self
            .next_signed_pre_key_id
            .try_lock()
            .expect("poisoned mutex");
        *d.0.borrow_mut() = id;
        Ok(())
    }
}

impl ContactsStore for SecretVolatileConfigStore {
    fn save_contacts(&mut self, _: impl Iterator<Item = Contact>) -> Result<(), Error> {
        warn!("contacts are not saved when using volatile storage.");
        Ok(())
    }

    fn contacts(&self) -> Result<Vec<Contact>, Error> {
        warn!("contacts are not saved when using volatile storage.");
        Ok(vec![])
    }

    fn contact_by_id(&self, _: Uuid) -> Result<Option<Contact>, Error> {
        warn!("contacts are not saved when using volatile storage.");
        Ok(None)
    }
}

impl MessageStore for SecretVolatileConfigStore {
    type MessagesIter = std::vec::IntoIter<Content>;
    fn save_message(
        &mut self,
        _message: libsignal_service::prelude::Content,
        _: Option<impl Into<ServiceAddress>>,
    ) -> Result<(), Error> {
        warn!("messages are not saved when using volatile storage.");
        Ok(())
    }

    fn messages(&self) -> Result<Vec<libsignal_service::prelude::Content>, Error> {
        warn!("messages are not saved when using volatile storage.");
        Ok(vec![])
    }

    fn message_by_identity(
        &self,
        _id: &MessageIdentity,
    ) -> Result<Option<libsignal_service::prelude::Content>, Error> {
        warn!("messages are not saved when using volatile storage.");
        Ok(None)
    }

    fn messages_by_thread(
        &self,
        _thread: &Thread,
        _from: Option<u64>,
    ) -> Result<Self::MessagesIter, Error> {
        warn!("messages are not saved when using volatile storage.");
        Ok(vec![].into_iter())
    }
}

#[async_trait(?Send)]
impl PreKeyStore for SecretVolatileConfigStore {
    async fn get_pre_key(
        &self,
        prekey_id: u32,
        _ctx: Context,
    ) -> Result<PreKeyRecord, SignalProtocolError> {
        let buf = self.pre_keys.try_read().expect("poisoned mutex");
        let b = buf
            .get(&prekey_id)
            .ok_or(SignalProtocolError::InvalidPreKeyId)?;
        let x = PreKeyRecord::deserialize(&(*b.try_lock().unwrap()).borrow());
        x
    }

    async fn save_pre_key(
        &mut self,
        prekey_id: u32,
        record: &PreKeyRecord,
        _ctx: Context,
    ) -> Result<(), SignalProtocolError> {
        self.pre_keys.try_write().expect("poisoned mutex").insert(
            prekey_id,
            Mutex::new(SecretVec::from(&mut record.serialize()?[..])),
        );
        Ok(())
    }

    async fn remove_pre_key(
        &mut self,
        prekey_id: u32,
        _ctx: Context,
    ) -> Result<(), SignalProtocolError> {
        self.pre_keys
            .try_write()
            .expect("poisoned mutex")
            .remove(&prekey_id);
        Ok(())
    }
}

#[async_trait(?Send)]
impl SignedPreKeyStore for SecretVolatileConfigStore {
    async fn get_signed_pre_key(
        &self,
        signed_prekey_id: u32,
        _ctx: Context,
    ) -> Result<SignedPreKeyRecord, SignalProtocolError> {
        let buf = self.signed_pre_keys.try_read().expect("poisoned mutex");
        let b = buf
            .get(&signed_prekey_id)
            .ok_or(SignalProtocolError::InvalidSignedPreKeyId)?;
        let x = SignedPreKeyRecord::deserialize(&(*b.try_lock().unwrap()).borrow());
        x
    }

    async fn save_signed_pre_key(
        &mut self,
        signed_prekey_id: u32,
        record: &SignedPreKeyRecord,
        _ctx: Context,
    ) -> Result<(), SignalProtocolError> {
        self.signed_pre_keys
            .try_write()
            .expect("poisoned mutex")
            .insert(
                signed_prekey_id,
                Mutex::new(SecretVec::from(&mut record.serialize()?[..])),
            );
        Ok(())
    }
}

#[async_trait(?Send)]
impl SessionStore for SecretVolatileConfigStore {
    async fn load_session(
        &self,
        address: &ProtocolAddress,
        _ctx: Context,
    ) -> Result<Option<SessionRecord>, SignalProtocolError> {
        let db = self.sessions.try_read().expect("poisoned mutex");
        let key = self.session_key(address);
        let buf = db.get(&key);

        buf.map(|buf| SessionRecord::deserialize(&(*buf.try_lock().unwrap()).borrow()))
            .transpose()
    }

    async fn store_session(
        &mut self,
        address: &ProtocolAddress,
        record: &SessionRecord,
        _ctx: Context,
    ) -> Result<(), SignalProtocolError> {
        let key = self.session_key(address);
        let mut data = record.serialize()?;
        self.sessions
            .try_write()
            .expect("poisoned mutex")
            .insert(key, Mutex::new(SecretVec::from(&mut data[..])));
        Ok(())
    }
}

#[async_trait]
impl SessionStoreExt for SecretVolatileConfigStore {
    async fn get_sub_device_sessions(&self, name: &str) -> Result<Vec<u32>, SignalProtocolError> {
        let session_prefix = self.session_prefix(name);
        log::info!("get_sub_device_sessions: session_prefix={}", session_prefix);
        let session_ids: Vec<u32> = self
            .sessions
            .read()
            .expect("poisoned mutex")
            .keys()
            .filter_map(|key| {
                let device_id = key.strip_prefix(&session_prefix)?;
                device_id.parse().ok()
            })
            .filter(|d| *d != DEFAULT_DEVICE_ID)
            .collect();
        Ok(session_ids)
    }

    async fn delete_session(&self, address: &ProtocolAddress) -> Result<(), SignalProtocolError> {
        let key = self.session_key(address);
        trace!("deleting session with key: {}", key);
        self.sessions
            .try_write()
            .expect("poisoned mutex")
            .remove(&key);
        Ok(())
    }

    async fn delete_all_sessions(&self, _name: &str) -> Result<usize, SignalProtocolError> {
        let mut sessions = self.sessions.try_write().expect("poisoned mutex");
        let len = sessions.len();
        sessions.clear();
        Ok(len)
    }
}

#[async_trait(?Send)]
impl IdentityKeyStore for SecretVolatileConfigStore {
    async fn get_identity_key_pair(
        &self,
        _ctx: Context,
    ) -> Result<IdentityKeyPair, SignalProtocolError> {
        trace!("getting identity_key_pair");
        let state = self.load_state().map_err(|e| {
            SignalProtocolError::InvalidState("failed to load presage state", e.to_string())
        })?;
        Ok(IdentityKeyPair::new(
            IdentityKey::new(state.public_key),
            state.private_key,
        ))
    }

    async fn get_local_registration_id(&self, _ctx: Context) -> Result<u32, SignalProtocolError> {
        let state = self.load_state().map_err(|e| {
            SignalProtocolError::InvalidState("failed to load presage state", e.to_string())
        })?;
        Ok(state.registration_id)
    }

    async fn save_identity(
        &mut self,
        address: &ProtocolAddress,
        identity_key: &IdentityKey,
        _ctx: Context,
    ) -> Result<bool, SignalProtocolError> {
        self.identities.try_write().expect("poisoned mutex").insert(
            address.clone(),
            Mutex::new(SecretVec::from(&mut identity_key.serialize().to_vec()[..])),
        );
        Ok(false)
    }

    async fn is_trusted_identity(
        &self,
        address: &ProtocolAddress,
        identity_key: &IdentityKey,
        _direction: Direction,
        _ctx: Context,
    ) -> Result<bool, SignalProtocolError> {
        match self
            .identities
            .try_read()
            .expect("poisoned mutex")
            .get(address)
        {
            None => {
                // when we encounter a new identity, we trust it by default
                warn!("trusting new identity {:?}", address);
                Ok(true)
            }
            Some(contents) => Ok(
                &IdentityKey::decode(&(*contents.try_lock().unwrap()).borrow())? == identity_key,
            ),
        }
    }

    async fn get_identity(
        &self,
        address: &ProtocolAddress,
        _ctx: Context,
    ) -> Result<Option<IdentityKey>, SignalProtocolError> {
        let identities = self.identities.try_write().expect("poisoned mutex");
        let buf = identities.get(address);
        Ok(buf.map(|b| IdentityKey::decode(&(*b.try_lock().unwrap()).borrow()).unwrap()))
    }
}<|MERGE_RESOLUTION|>--- conflicted
+++ resolved
@@ -14,11 +14,8 @@
         },
         Content, Uuid,
     },
-<<<<<<< HEAD
+    push_service::DEFAULT_DEVICE_ID,
     ServiceAddress,
-=======
-    push_service::DEFAULT_DEVICE_ID,
->>>>>>> f661367c
 };
 use log::{trace, warn};
 use secrets::{SecretBox, SecretVec};
